// Implementation of threshold addition using the `fhe` and `trbfv` crate
// with BFV encryption of Shamir secret shares during transmission.

mod util;

use std::{env, error::Error, process::exit, sync::Arc};

use console::style;
use fhe::{
    bfv::{self, Ciphertext, Encoding, Plaintext, PublicKey, SecretKey},
    mbfv::{AggregateIter, CommonRandomPoly, PublicKeyShare},
    trbfv::{ShareManager, TRBFV},
};

use fhe_math::rq::{Poly, Representation};
use fhe_traits::{FheDecoder, FheDecrypter, FheEncoder, FheEncrypter};
use ndarray::{Array, Array2, ArrayView};
use rand::{distributions::Uniform, prelude::Distribution, rngs::OsRng, thread_rng};
use rayon::prelude::*;
use std::time::Instant;
use util::timeit::timeit;

fn print_notice_and_exit(error: Option<String>) {
    println!(
        "{} Addition with threshold BFV",
        style("  overview:").magenta().bold()
    );
    println!(
        "{} add [-h] [--help] [--num_summed=<value>] [--num_parties=<value>] [--threshold=<value>]",
        style("     usage:").magenta().bold()
    );
    println!(
        "{} {} {} and {} must be at least 1",
        style("constraints:").magenta().bold(),
        style("num_summed").blue(),
        style("num_parties").blue(),
        style("threshold").blue(),
    );
    if let Some(error) = error {
        println!("{} {}", style("     error:").red().bold(), error);
    }
    exit(0);
}

fn main() -> Result<(), Box<dyn Error>> {
    // Parameters for threshold BFV computation
    let degree = 512;
    let moduli_trbfv = vec![0xffffee001, 0xffffc4001];
    let plaintext_modulus_trbfv: u64 = 10;

    println!("Building trBFV parameters...");
    let params_trbfv: Arc<bfv::BfvParameters> = timeit!(
        "Parameters generation (threshold BFV)",
        bfv::BfvParametersBuilder::new()
            .set_degree(degree)
            .set_plaintext_modulus(plaintext_modulus_trbfv)
            .set_moduli(&moduli_trbfv)
<<<<<<< HEAD
            .set_variance(3)
            .set_error2_variance_str("3")?
=======
            .set_variance(10)
            .set_error1_variance_str(
                "52309181128222339698631578526730685514457152477762943514050560000"
            )?
>>>>>>> bd3236f4
            .build_arc()?
    );
    println!("✓ trBFV parameters built successfully");

    // BFV parameters for share encryption (plaintext must be larger than trBFV moduli)
    println!("\nBuilding BFV parameters for share encryption...");
    let moduli_bfv = vec![0x7fffffffe0001];
    let plaintext_modulus_bfv: u64 = 0xffffee001;

    let params_bfv: Arc<bfv::BfvParameters> = timeit!(
        "Parameters generation (share encryption BFV)",
        bfv::BfvParametersBuilder::new()
            .set_degree(degree)
            .set_plaintext_modulus(plaintext_modulus_bfv)
            .set_moduli(&moduli_bfv)
            .set_variance(3)
            .build_arc()?
    );
    println!("✓ BFV parameters built successfully");

    println!("\nParameter sizes:");
    println!("  Degree: {}", degree);
    println!("  trBFV moduli: {:?}", params_trbfv.moduli());
    println!(
        "  BFV plaintext: {} (must be > trBFV moduli)",
        plaintext_modulus_bfv
    );
    println!("  BFV ciphertext moduli: {:?}", params_bfv.moduli());

    let args: Vec<String> = env::args().skip(1).collect();

    // Print the help if requested.
    if args.contains(&"-h".to_string()) || args.contains(&"--help".to_string()) {
        print_notice_and_exit(None)
    }

<<<<<<< HEAD
    let mut num_summed = 3;
    let mut num_parties = 5;
    let mut threshold = 2;
=======
    let mut num_summed = 50;
    let mut num_parties = 3;
    let mut threshold = 1;
>>>>>>> bd3236f4

    // Update the number of users and/or number of parties / threshold depending on the
    // arguments provided.
    for arg in &args {
        if arg.starts_with("--num_summed") {
            let a: Vec<&str> = arg.rsplit('=').collect();
            if a.len() != 2 || a[0].parse::<usize>().is_err() {
                print_notice_and_exit(Some("Invalid `--num_summed` argument".to_string()))
            } else {
                num_summed = a[0].parse::<usize>()?
            }
        } else if arg.starts_with("--num_parties") {
            let a: Vec<&str> = arg.rsplit('=').collect();
            if a.len() != 2 || a[0].parse::<usize>().is_err() {
                print_notice_and_exit(Some("Invalid `--num_parties` argument".to_string()))
            } else {
                num_parties = a[0].parse::<usize>()?
            }
        } else if arg.starts_with("--threshold") {
            let parts: Vec<&str> = arg.rsplit('=').collect();
            if parts.len() != 2 || parts[0].parse::<usize>().is_err() {
                print_notice_and_exit(Some("Invalid `--threshold` argument".to_string()))
            } else {
                threshold = parts[0].parse::<usize>()?
            }
        } else {
            print_notice_and_exit(Some(format!("Unrecognized argument: {arg}")))
        }
    }

    if num_summed == 0 || num_parties == 0 {
        print_notice_and_exit(Some(
            "Users, threshold, and party sizes must be nonzero".to_string(),
        ))
    }
    if threshold > (num_parties - 1) / 2 {
        print_notice_and_exit(Some(
            "Threshold must be strictly less than half the number of parties".to_string(),
        ))
    }

    println!("# Addition with trBFV (with encrypted share transmission)");
    println!("\tnum_summed = {num_summed}");
    println!("\tnum_parties = {num_parties}");
    println!("\tthreshold = {threshold}");

    struct Party {
        pk_share: PublicKeyShare,
        sk_sss: Vec<Array2<u64>>,
        esi_sss: Vec<Array2<u64>>,
        sk_sss_collected: Vec<Array2<u64>>,
        es_sss_collected: Vec<Array2<u64>>,
        sk_poly_sum: Poly,
        es_poly_sum: Poly,
        d_share_poly: Poly,
        // BFV keys for share encryption
        sk_bfv: SecretKey,
        pk_bfv: PublicKey,
    }

    let crp = CommonRandomPoly::new(&params_trbfv, &mut thread_rng())?;
    let trbfv: TRBFV = TRBFV::new(num_parties, threshold, params_trbfv.clone()).unwrap();

    println!("💻 Available CPU cores: {}", rayon::current_num_threads());
    let mut parties: Vec<Party> = timeit!("Party setup (parallel)", {
        (0..num_parties)
            .into_par_iter()
            .map(|_| {
                let mut rng = OsRng;
                let mut thread_rng = thread_rng();

                let sk_share = SecretKey::random(&params_trbfv, &mut rng);
                let pk_share =
                    PublicKeyShare::new(&sk_share, crp.clone(), &mut thread_rng).unwrap();

                let mut share_manager =
                    ShareManager::new(num_parties, threshold, params_trbfv.clone());
                let sk_poly = share_manager
                    .coeffs_to_poly_level0(sk_share.coeffs.clone().as_ref())
                    .unwrap();

                let temp_trbfv = trbfv.clone();
                let sk_sss = temp_trbfv
                    .generate_secret_shares_from_poly(sk_poly, rng)
                    .unwrap();

                let sk_sss_collected: Vec<Array2<u64>> = Vec::with_capacity(num_parties);
                let es_sss_collected: Vec<Array2<u64>> = Vec::with_capacity(num_parties);
                let sk_poly_sum = Poly::zero(
                    params_trbfv.ctx_at_level(0).unwrap(),
                    Representation::PowerBasis,
                );
                let es_poly_sum = Poly::zero(
                    params_trbfv.ctx_at_level(0).unwrap(),
                    Representation::PowerBasis,
                );
                let d_share_poly = Poly::zero(
                    params_trbfv.ctx_at_level(0).unwrap(),
                    Representation::PowerBasis,
                );

                let esi_coeffs = temp_trbfv
                    .generate_smudging_error(num_summed, &mut rng)
                    .unwrap();
                let esi_poly = share_manager.bigints_to_poly(&esi_coeffs).unwrap();
                let esi_sss = share_manager
                    .generate_secret_shares_from_poly(esi_poly, rng)
                    .unwrap();

                let sk_bfv = SecretKey::random(&params_bfv, &mut rng);
                let pk_bfv = PublicKey::new(&sk_bfv, &mut thread_rng);

                Party {
                    pk_share,
                    sk_sss,
                    esi_sss,
                    sk_sss_collected,
                    es_sss_collected,
                    sk_poly_sum,
                    es_poly_sum,
                    d_share_poly,
                    sk_bfv,
                    pk_bfv,
                }
            })
            .collect()
    });

    let pk_bfv_list: Vec<PublicKey> = parties.iter().map(|p| p.pk_bfv.clone()).collect();

    println!("🔐 Encrypting and transmitting shares...");

    // encrypted_shares[sender][receiver] contains (sk_shares, esi_shares)
    let encrypted_shares: Vec<Vec<(Vec<Ciphertext>, Vec<Ciphertext>)>> =
        timeit!("Share encryption (parallel)", {
            parties
                .par_iter()
                .enumerate()
                .map(|(_sender_idx, party)| {
                    let mut sender_encrypted_shares = Vec::new();

                    for (receiver_idx, receiver_pk) in
                        pk_bfv_list.iter().enumerate().take(num_parties)
                    {
                        let mut rng = thread_rng();

                        let mut encrypted_sk_shares = Vec::new();
                        for m in 0..params_trbfv.moduli().len() {
                            let share_row = party.sk_sss[m].row(receiver_idx);
                            let share_vec: Vec<u64> = share_row.to_vec();
                            let pt =
                                Plaintext::try_encode(&share_vec, Encoding::poly(), &params_bfv)
                                    .unwrap();
                            let ct = receiver_pk.try_encrypt(&pt, &mut rng).unwrap();
                            encrypted_sk_shares.push(ct);
                        }

                        let mut encrypted_esi_shares = Vec::new();
                        for m in 0..params_trbfv.moduli().len() {
                            let share_row = party.esi_sss[m].row(receiver_idx);
                            let share_vec: Vec<u64> = share_row.to_vec();
                            let pt =
                                Plaintext::try_encode(&share_vec, Encoding::poly(), &params_bfv)
                                    .unwrap();
                            let ct = receiver_pk.try_encrypt(&pt, &mut rng).unwrap();
                            encrypted_esi_shares.push(ct);
                        }

                        sender_encrypted_shares.push((encrypted_sk_shares, encrypted_esi_shares));
                    }

                    sender_encrypted_shares
                })
                .collect()
        });

    timeit!("Share decryption and collection (parallel)", {
        parties
            .par_iter_mut()
            .enumerate()
            .for_each(|(receiver_idx, party)| {
                for sender_encrypted in encrypted_shares.iter().take(num_parties) {
                    let (encrypted_sk_shares, encrypted_esi_shares) =
                        &sender_encrypted[receiver_idx];

                    let mut node_share_m = Array::zeros((0, degree));
                    for ct in encrypted_sk_shares.iter() {
                        let pt = party.sk_bfv.try_decrypt(ct).unwrap();
                        let decrypted_share: Vec<u64> =
                            Vec::<u64>::try_decode(&pt, Encoding::poly()).unwrap();

                        node_share_m
                            .push_row(ArrayView::from(&decrypted_share))
                            .unwrap();
                    }
                    party.sk_sss_collected.push(node_share_m);

                    let mut es_node_share_m = Array::zeros((0, degree));
                    for ct in encrypted_esi_shares.iter() {
                        let pt = party.sk_bfv.try_decrypt(ct).unwrap();
                        let decrypted_share: Vec<u64> =
                            Vec::<u64>::try_decode(&pt, Encoding::poly()).unwrap();

                        es_node_share_m
                            .push_row(ArrayView::from(&decrypted_share))
                            .unwrap();
                    }
                    party.es_sss_collected.push(es_node_share_m);
                }
            });
    });

    timeit!("Sum collected shares (parallel)", {
        parties.par_iter_mut().for_each(|party| {
            let temp_trbfv = trbfv.clone();
            party.sk_poly_sum = temp_trbfv
                .aggregate_collected_shares(&party.sk_sss_collected)
                .unwrap();
            party.es_poly_sum = temp_trbfv
                .aggregate_collected_shares(&party.es_sss_collected)
                .unwrap();
        });
    });

    let pk = timeit!("Public key aggregation", {
        let pk: PublicKey = parties.iter().map(|p| p.pk_share.clone()).aggregate()?;
        pk
    });

    let dist = Uniform::new_inclusive(0, 1);
    let numbers: Vec<u64> = dist
        .sample_iter(&mut thread_rng())
        .take(num_summed)
        .collect();

    let numbers_encrypted: Vec<Ciphertext> = timeit!("Encrypting Numbers (parallel)", {
        numbers
            .par_iter()
            .map(|&number| {
                let mut rng = thread_rng();
                let pt = Plaintext::try_encode(&[number], Encoding::poly(), &params_trbfv).unwrap();
                pk.try_encrypt(&pt, &mut rng).unwrap()
            })
            .collect()
    });

    let tally = timeit!("Number tallying", {
        let mut sum = Ciphertext::zero(&params_trbfv);
        for ct in &numbers_encrypted {
            sum += ct;
        }
        Arc::new(sum)
    });

    let share_generation_start = Instant::now();

    parties.par_iter_mut().for_each(|party| {
        party.d_share_poly = trbfv
            .clone()
            .decryption_share(
                tally.clone(),
                party.sk_poly_sum.clone(),
                party.es_poly_sum.clone(),
            )
            .unwrap();
    });

    let total_share_generation_time = share_generation_start.elapsed();
    let avg_time_per_party = total_share_generation_time.as_millis() as f64 / num_parties as f64;

    println!("Decryption share generation:");
    println!(
        "  Total time (parallel): {:.2?}",
        total_share_generation_time
    );
    println!("  Average time per party: {:.2} ms", avg_time_per_party);

    let d_share_polys: Vec<Poly> = parties
        .iter()
        .take(threshold + 1)
        .map(|party| party.d_share_poly.clone())
        .collect();

    let result = timeit!("Share combination and final decryption", {
        // Parties are 1-based for Shamir x-coordinates; we used the first (threshold+1) parties
        let reconstructing_parties: Vec<usize> = (1..=threshold + 1).collect();
        let open_results = trbfv
            .decrypt(d_share_polys, reconstructing_parties, tally.clone())
            .unwrap();
        let result_vec = Vec::<u64>::try_decode(&open_results, Encoding::poly())?;
        Ok::<u64, Box<dyn Error>>(result_vec[0])
    })?;

    let expected_result: u64 = numbers.iter().sum();
    println!("Computed result: {result}");
    println!("Expected result: {expected_result}");

    assert_eq!(result, expected_result, "Threshold computation failed!");
    println!("✅ Threshold BFV computation with encrypted shares successful!");

    Ok(())
}<|MERGE_RESOLUTION|>--- conflicted
+++ resolved
@@ -55,15 +55,8 @@
             .set_degree(degree)
             .set_plaintext_modulus(plaintext_modulus_trbfv)
             .set_moduli(&moduli_trbfv)
-<<<<<<< HEAD
             .set_variance(3)
-            .set_error2_variance_str("3")?
-=======
-            .set_variance(10)
-            .set_error1_variance_str(
-                "52309181128222339698631578526730685514457152477762943514050560000"
-            )?
->>>>>>> bd3236f4
+            .set_error1_variance_str("3")?
             .build_arc()?
     );
     println!("✓ trBFV parameters built successfully");
@@ -100,15 +93,9 @@
         print_notice_and_exit(None)
     }
 
-<<<<<<< HEAD
     let mut num_summed = 3;
     let mut num_parties = 5;
     let mut threshold = 2;
-=======
-    let mut num_summed = 50;
-    let mut num_parties = 3;
-    let mut threshold = 1;
->>>>>>> bd3236f4
 
     // Update the number of users and/or number of parties / threshold depending on the
     // arguments provided.
