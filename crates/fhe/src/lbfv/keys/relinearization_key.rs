/*!
 * Implementation of the l-BFV relinearization algorithm as described in
 * Robust Multiparty Computation from Threshold Encryption Based on RLWE
 * [1](https://eprint.iacr.org/2024/1285.pdf).
 * 
 * This module contains the relinearization key for the l-BFV scheme, along with the relinearization key 
 * relinearization algorithm.
 */

<<<<<<< HEAD
use crate::bfv::traits::TryConvertFrom;
use crate::bfv::{BfvParameters, Ciphertext, SecretKey, KeySwitchingKey};
use crate::proto::bfv::{
    KeySwitchingKey as KeySwitchingKeyProto,
    LbfvRelinearizationKey as LBFVRelinearizationKeyProto
};
=======
use crate::bfv::keys::key_switching_key::KeySwitchingKey;
use crate::bfv::{Ciphertext, SecretKey};
use crate::{Error, Result};
>>>>>>> f4ff839b
use fhe_math::rq::{
    switcher::Switcher, traits::TryConvertFrom as TryConvertFromPoly, Poly, Representation, Context
};
use fhe_traits::{
    DeserializeParametrized, DeserializeWithContext, FheParametrized, Serialize,
};
use itertools::izip;
use rand::{CryptoRng, Rng, RngCore, SeedableRng};
use rand_chacha::ChaCha8Rng;
use std::sync::Arc;
use crate::{Error, Result};

use super::LBFVPublicKey;

/// A relinearization key for the l-BFV scheme, consisting of two key switching
/// keys: one from r to s and another from s to r. This enables single-round
/// relinearization of ciphertexts after homomorphic multiplication.
#[derive(Debug, PartialEq, Eq, Clone)]
pub struct LBFVRelinearizationKey {
    /// Key switching key that transforms ciphertexts encrypted under r to
    /// ciphertexts encrypted under s ((d0, d1), where d0 is the c0 component,
    /// and d1 is the c1 component of the key switch key). Mathematically,
    /// this is equivalent to (-sk*d1 + e + r*g, d1).
    /// This key serves us while performing Step 4 from Algorithm 1 of [1](https://eprint.iacr.org/2024/1285.pdf)
    ksk_r_to_s: KeySwitchingKey,
    /// Key switching key that transforms ciphertexts encrypted under s to
    /// ciphertexts encrypted under r ((d2, -a), where d2 is the c0 component,
    /// and -a is the c1 component of the key switch key). Note that we
    /// negate 'r' to counteract the effects of a positive 'a' since we do
    /// not want to go into the code and negate 'a' itself. We are using c0
    /// of this key switching key anyways so a positive 'a' is not a big
    /// deal. We get (r*a + e + sk*g, a).
    /// This key serves us while performing Step 5 from Algorithm 1 of [1](https://eprint.iacr.org/2024/1285.pdf)
    ksk_s_to_r: KeySwitchingKey,
    /// The polynomial b_vec used in the relinearization process. This is the
    /// l-BFV public key b-values associated with the secret key.
    b_vec: Vec<Poly>,
}

impl LBFVRelinearizationKey {
    /// Generate a new relinearization key. This relinearization key is
    /// generated using the key switching keys from r to s and s to r, following
    /// the l-BFV relinearization algorithm in [Robust Multiparty Computation from Threshold Encryption Based on RLWE](https://eprint.iacr.org/2024/1285.pdf).
    /// The first key switching key is generated using the seed `d1_seed` and
    /// the second key switching key is generated using the seed `a_seed`. If
    /// `d1_seed` is not provided, a new seed is generated. The key in the paper
    /// follows (d0,d1,d2). In our implementation, (d0,d1) is the key switching
    /// key from r to s and (d2, a) is the key switching key from s to r. Note,
    /// it should be (d2, -a), but we negate 'r' to counteract the effects of
    /// a positive 'a' since we do not want to go into the code and negate 'a'
    /// itself. We only use d2  anyways so a not used positive 'a' is not a big
    /// deal. We get (r*a + e + sk*g, a).
    ///
    /// # Arguments
    /// * `sk` - The secret key to use for key generation
    /// * `a_seed` - The seed for the key switching key from s to r
    /// * `d1_seed` - The seed for the key switching key from r to s
    /// * `ciphertext_level` - The level of the ciphertext to relinearize
    /// * `key_level` - The level of the key to use for relinearization
    /// * `rng` - The random number generator to use for key generation
    pub fn new_leveled<R: RngCore + CryptoRng>(
        sk: &SecretKey,
        pk: &LBFVPublicKey,
        d1_seed: Option<<ChaCha8Rng as SeedableRng>::Seed>,
        ciphertext_level: usize,
        key_level: usize,
        rng: &mut R,
    ) -> Result<Self> {
        let ctx_relin_key = sk.par.ctx_at_level(key_level)?;
        let ctx_ciphertext = sk.par.ctx_at_level(ciphertext_level)?;
        let switcher_up = Switcher::new(ctx_ciphertext, ctx_relin_key)?;

        if ciphertext_level < key_level {
            return Err(Error::DefaultError(
                "Ciphertext level must be greater than or equal to key level".to_string(),
            ));
        }

        if ctx_relin_key.moduli().len() == 1 {
            return Err(Error::DefaultError(
                "These parameters do not support key switching".to_string(),
            ));
        }

        if ctx_ciphertext.moduli().len() == 1 {
            return Err(Error::DefaultError(
                "These parameters do not support key switching".to_string(),
            )); 
        }

        // Generate random polynomial 'r' from the key distribution
        let r: SecretKey = SecretKey::random(&sk.par, rng);
        let r_poly = Poly::try_convert_from( 
            r.coeffs.as_ref(),
            ctx_ciphertext,
            false,
            Representation::PowerBasis,
        )?;
        let r_switched_up = r_poly.mod_switch_to(&switcher_up)?;

        // Convert 'sk' coefficients to polynomial
        let sk_poly = Poly::try_convert_from(
            sk.coeffs.as_ref(),
            ctx_ciphertext,
            false,
            Representation::PowerBasis,
        )?;
        let sk_switched_up = sk_poly.mod_switch_to(&switcher_up)?;

        // Create key switching key from r to s using d1_seed if provided, otherwise
        // generate new seed (-sk*d1 + e + r*g, d1) = (d0, d1)
        let d1_seed = d1_seed.unwrap_or_else(|| {
            let mut seed = <ChaCha8Rng as SeedableRng>::Seed::default();
            rng.fill(&mut seed);
            seed
        });
        let ksk_r_to_s = KeySwitchingKey::new_with_seed(
            sk,
            &r_switched_up,
            d1_seed,
            ciphertext_level,
            key_level,
            rng,
        )?;

        // Create key switching key from s to r using -a_seed. Note, we negate 'r' to
        // counteract the effects of a positive 'a' since we do not want to go into the
        // code and negate 'a' itself. We are using c0 of this key switching key
        // anyways so a positive 'a' is not a big deal. We get (r*a + e + sk*g, a).
        let mut neg_r = r.clone();
        neg_r.coeffs.iter_mut().for_each(|x| *x = x.wrapping_neg());
        let ksk_s_to_r = KeySwitchingKey::new_with_seed(
            &neg_r,
            &sk_switched_up,
            pk.seed
                .ok_or_else(|| Error::DefaultError("Public key is missing its seed".to_string()))?,
            ciphertext_level,
            key_level,
            rng,
        )?;

        // Extract b_vec from pk.c[i][0] at the ciphertext level
        // TODO: we are not switching to the key level here, but since the ciphertext 
        // level defines l (the number of ciphertexts in the public key), this may be fine.
        // We should probably think about this more carefully.
        let b_vec = pk.extract_b_polynomials(ciphertext_level, key_level, Representation::NttShoup)?;

        Ok(Self {
            ksk_r_to_s,
            ksk_s_to_r,
            b_vec,
        })
    }

    /// Get "l" in "l-BFV" based on members of the [`LBFVRelinearizationKey`] struct, 
    /// which is equal to the number of ciphertexts in the public key.
    /// 
    /// # Returns
    /// * `Ok(usize)` - The number of ciphertexts in the public key
    /// * `Err` if the number of moduli in the ciphertext context is not equal 
    /// to the number of polynomials in `b_vec`, which should be equal to "l".
    pub fn l(&self) -> Result<usize> {
        if self.ksk_r_to_s.par.max_level() + 1 - self.ciphertext_level() != self.b_vec.len() {
            return Err(Error::DefaultError("'l' is not consistent.".to_string()));
        }
        Ok(self.b_vec.len())
    }

    /// Generate a new relinearization key. This relinearization key is
    /// generated using the key switching keys from r to s and s to r, following
    /// the l-BFV relinearization algorithm in [Robust Multiparty Computation from Threshold Encryption Based on RLWE](https://eprint.iacr.org/2024/1285.pdf).
    /// The first key switching key is generated using the seed `d1_seed` and
    /// the second key switching key is generated using the seed `a_seed`. If
    /// `d1_seed` is not provided, a new seed is generated.
    pub fn new<R: RngCore + CryptoRng>(
        sk: &SecretKey,
        pk: &LBFVPublicKey,
        d1_seed: Option<<ChaCha8Rng as SeedableRng>::Seed>,
        rng: &mut R,
    ) -> Result<Self> {
        Self::new_leveled(sk, pk, d1_seed, 0, 0, rng)
    }   

    /// Relinearizes a ciphertext of degree 2 to degree 1 using the l-BFV relinearization algorithm.
    /// 
    /// This function implements the relinearization algorithm from [Robust Multiparty Computation from 
    /// Threshold Encryption Based on RLWE](https://eprint.iacr.org/2024/1285.pdf).
    /// 
    /// Note: Key switching operations are done in the key switching key context, not the ciphertext context.
    /// When necessary, the ciphertext is converted to the key switching key context. Then, it is converted back
    /// to the ciphertext context to perform necessary mathematical operations.
    ///
    /// # Arguments
    /// * `ct` - The ciphertext to relinearize. Must have exactly 3 parts (degree 2).
    ///
    /// # Returns
    /// * `Ok(())` - If relinearization succeeds. The input ciphertext is modified in-place to have 2 parts (degree 1).
    /// * `Err` - If the ciphertext does not have exactly 3 parts or is at the wrong level.
    pub fn relinearizes(&self, ct: &mut Ciphertext) -> Result<()> {
        if ct.c.len() != 3 {
            Err(Error::DefaultError(
                "Only supports relinearization of ciphertext with 3 parts".to_string(),
            ))
        } else if ct.level != self.ciphertext_level()
        {
            Err(Error::DefaultError(
                "Ciphertext has incorrect level".to_string(),
            ))
        } else {
            let ciphertext_ctx = self.ciphertext_ctx();
            let mut c2_hat = ct.c[2].clone();
            c2_hat.change_representation(Representation::PowerBasis);

            // Step 3: c2_prime = < D_Q(c2_hat), b_vec >
            let mut c2_prime = self.decompose_poly_and_product_sum(&c2_hat, &self.b_vec)?;
            c2_prime.change_representation(Representation::PowerBasis);
            if c2_prime.ctx() != &ciphertext_ctx {
                c2_prime.mod_switch_down_to(&ciphertext_ctx)?;
            }

            // Step 4
            let (mut c0_prime, mut c1_prime) = self.ksk_r_to_s.key_switch(&c2_prime)?;
            if c0_prime.ctx() != &ciphertext_ctx || c1_prime.ctx() != &ciphertext_ctx {
                c0_prime.change_representation(Representation::PowerBasis);
                c1_prime.change_representation(Representation::PowerBasis);
                c0_prime.mod_switch_down_to(&ciphertext_ctx)?;
                c1_prime.mod_switch_down_to(&ciphertext_ctx)?;
                c0_prime.change_representation(Representation::Ntt);
                c1_prime.change_representation(Representation::Ntt);
            }
            ct.c[0] += &c0_prime;
            ct.c[1] += &c1_prime;

            // Step 5
            let mut c1_double_prime =
                self.decompose_poly_and_product_sum(&c2_hat, &self.ksk_s_to_r.c0)?;
            if c1_double_prime.ctx() != &ciphertext_ctx {
                c1_double_prime.change_representation(Representation::PowerBasis);
                c1_double_prime.mod_switch_down_to(&ciphertext_ctx)?;
                c1_double_prime.change_representation(Representation::Ntt);
            }
            ct.c[1] += &c1_double_prime;

            // Remove unnecessary third element
            ct.c.truncate(2);
            Ok(())
        }
    }

    /// Get the ciphertext level of the relinearization key.
    /// 
    /// # Returns
    /// * `usize` - The ciphertext level of the relinearization key which is the same 
    /// as the ciphertext level of the key switching key. 
    pub fn ciphertext_level(&self) -> usize {
        self.ksk_r_to_s.ciphertext_level
    }

    /// Get the ciphertext context of the relinearization key.
    /// 
    /// # Returns
    /// * `Arc<Context>` - The ciphertext context of the relinearization key which is the same 
    /// as the ciphertext context of the key switching key. 
    pub fn ciphertext_ctx(&self) -> Arc<Context> {
        self.ksk_r_to_s.ctx_ciphertext.clone()
    }

    /// Get the key level of the relinearization key.
    /// 
    /// # Returns
    /// * `usize` - The key level of the relinearization key which is the same 
    /// as the key level of the key switching key. 
    pub fn key_level(&self) -> usize {  
        self.ksk_r_to_s.ksk_level
    }

    /// Get the key context of the relinearization key.
    /// 
    /// # Returns
    /// * `Arc<Context>` - The key context of the relinearization key which is the same 
    /// as the key context of the key switching key. 
    pub fn key_ctx(&self) -> Arc<Context> {
        self.ksk_r_to_s.ctx_ksk.clone()
    }

    /// Get the BFV parameters of the relinearization key.
    /// 
    /// # Returns
    /// * `Arc<BfvParameters>` - The BFV parameters of the relinearization key which is the same 
    /// as the BFV parameters of the key switching key. 
    pub fn parameters(&self) -> Arc<BfvParameters> {
        self.ksk_r_to_s.par.clone()
    }

    /// Decomposes a polynomial into its RNS components and computes the product-sum with an array of polynomials.
    ///
    /// This function takes a polynomial in power basis representation and an array of polynomials in NTT-Shoup representation.
    /// It decomposes the input polynomial into its RNS components and computes the sum of products between each component
    /// and the corresponding polynomial in the array.
    /// 
    /// The input polynomial should be in the context of the ciphertext being relinearized and the array of polynomials should be in 
    /// the context of the key.
    ///
    /// # Arguments
    /// * `poly` - The polynomial to decompose, must be in power basis representation
    /// * `arr` - Array of polynomials to multiply with the decomposed components, must be in NTT-Shoup representation
    ///
    /// # Returns
    /// * `Ok(Poly)` - The resulting polynomial in NTT representation
    /// * `Err` if:
    ///   - The input polynomial is not in the correct context
    ///   - The input polynomial is not in power basis representation
    ///   - Any polynomial in the array is not in the correct context
    ///   - Any polynomial in the array is not in NTT-Shoup representation
    ///
    /// # Implementation Details
    /// For each coefficient p in the input polynomial and corresponding polynomial a in the array:
    /// 1. Takes [p]_{qi} and converts it to [[p]_{qi}]_{qj} for every RNS basis qj
    /// 2. Multiplies this with a and accumulates the result
    fn decompose_poly_and_product_sum(&self, poly: &Poly, arr: &[Poly]) -> Result<Poly> {
        let ciphertext_ctx = self.ciphertext_ctx();
        let ksk_ctx = self.key_ctx();

        // Validate equal context and representation
        if poly.ctx() != &ciphertext_ctx {
            return Err(Error::DefaultError(
                "The input polynomial does not have the correct context.".to_string(),
            ));
        }
        if arr.len() != ciphertext_ctx.moduli().len() {
            return Err(Error::DefaultError(
                "The input array of polynomials does not have the correct length.".to_string(),
            ));
        }
        if poly.representation() != &Representation::PowerBasis {
            return Err(Error::DefaultError("Incorrect representation".to_string()));
        }

        // Product-sum of decomposed polynomial and array of polynomials
        let mut out = Poly::zero(&ksk_ctx, Representation::Ntt);
        for (poly_i_coefficients, arr_i) in izip!(poly.coefficients().outer_iter(), arr.iter()) {
            if arr_i.representation() != &Representation::NttShoup {
                return Err(Error::DefaultError("Incorrect representation".to_string()));
            }
            if arr_i.ctx() != &ksk_ctx {
                return Err(Error::DefaultError(
                    "The input array of polynomials does not have the correct context.".to_string(),
                ));
            }

            // Takes the coefficients of [p]_{qi} and converts them to an RNS representation
            // by taking [[p]_qi]_qj for every RNS basis qj
            let poly_i = unsafe {
                Poly::create_constant_ntt_polynomial_with_lazy_coefficients_and_variable_time(
                    poly_i_coefficients.as_slice().unwrap(),
                    &ksk_ctx,
                )
            };
            out += &(&poly_i * arr_i);
        }
        Ok(out)
    }
}

/// Converts a [`LBFVRelinearizationKey`] into its protobuf representation
impl From<&LBFVRelinearizationKey> for LBFVRelinearizationKeyProto {
    fn from(value: &LBFVRelinearizationKey) -> Self {
        LBFVRelinearizationKeyProto {
            ksk_r_to_s: Some(KeySwitchingKeyProto::from(&value.ksk_r_to_s)),
            ksk_s_to_r: Some(KeySwitchingKeyProto::from(&value.ksk_s_to_r)),
            b_vec: value.b_vec.iter().map(|p| p.to_bytes()).collect(),
        }
    }
}

/// Attempts to convert a protobuf representation back into a
/// [`LBFVRelinearizationKey`]
///
/// # Arguments
/// * `value` - The protobuf representation to convert
/// * `par` - The BFV parameters to use for the conversion
///
/// # Returns
/// * `Ok(LBFVRelinearizationKey)` if conversion succeeds
/// * `Err` if the protobuf is invalid or conversion fails
impl TryConvertFrom<&LBFVRelinearizationKeyProto> for LBFVRelinearizationKey {
    fn try_convert_from(value: &LBFVRelinearizationKeyProto, par: &Arc<BfvParameters>) -> Result<Self> {
        if value.ksk_r_to_s.is_none() || value.ksk_s_to_r.is_none() {
            return Err(Error::DefaultError("Invalid serialization: missing key switching keys".to_string()));
        }
        
        let ksk_r_to_s = KeySwitchingKey::try_convert_from(value.ksk_r_to_s.as_ref().unwrap(), par)?;
        let ksk_s_to_r = KeySwitchingKey::try_convert_from(value.ksk_s_to_r.as_ref().unwrap(), par)?;
        
        // Deserialize b_vec
        let key_ctx = ksk_r_to_s.ctx_ksk.clone();
        let mut b_vec = Vec::with_capacity(value.b_vec.len());
        for poly_bytes in &value.b_vec {
            let poly = Poly::from_bytes(poly_bytes, &key_ctx)?;
            b_vec.push(poly);
        }
        
        Ok(LBFVRelinearizationKey {
            ksk_r_to_s,
            ksk_s_to_r,
            b_vec,
        })
    }
}

/// Serializes the [`LBFVRelinearizationKey`] into a byte vector
impl Serialize for LBFVRelinearizationKey {
    fn to_bytes(&self) -> Vec<u8> {
        LBFVRelinearizationKeyProto::from(self).encode_to_vec()
    }
}

/// Associates the [`LBFVRelinearizationKey`] with BFV parameters
impl FheParametrized for LBFVRelinearizationKey {
    type Parameters = BfvParameters;
}

/// Deserializes a [`LBFVRelinearizationKey`] from bytes using the provided
/// parameters
///
/// # Arguments
/// * `bytes` - The serialized relinearization key
/// * `par` - The BFV parameters to use for deserialization
///
/// # Returns
/// * `Ok(LBFVRelinearizationKey)` if deserialization succeeds
/// * `Err` if the bytes are invalid or deserialization fails
impl DeserializeParametrized for LBFVRelinearizationKey {
    type Error = Error;

    fn from_bytes(bytes: &[u8], par: &Arc<Self::Parameters>) -> Result<Self> {
        let rk = Message::decode(bytes);
        if let Ok(rk) = rk {
            LBFVRelinearizationKey::try_convert_from(&rk, par)
        } else {
            Err(Error::DefaultError("Invalid serialization".to_string()))
        }
    }
}

#[cfg(test)]
mod tests {
    use super::*;
    use crate::bfv::{Encoding, Plaintext};
    use fhe_traits::{FheDecoder, FheDecrypter, FheEncoder, FheEncrypter};
    use rand::thread_rng;
    use std::error::Error;
    use std::result::Result;

    #[test]
    fn test_serialize_deserialize() -> Result<(), Box<dyn Error>> {
        let mut rng = thread_rng();
        let params = BfvParameters::default_arc(6, 8);
        let sk = SecretKey::random(&params, &mut rng);
        let pk = LBFVPublicKey::new(&sk, &mut rng);
        
        // Create relinearization key
        let relin_key = LBFVRelinearizationKey::new(&sk, &pk, None, &mut rng)?;
        
        // Serialize and deserialize
        let bytes = relin_key.to_bytes();
        let deserialized_key = LBFVRelinearizationKey::from_bytes(&bytes, &params)?;
        
        // Test that the deserialized key works correctly
        let pt = Plaintext::try_encode(&[2u64], Encoding::poly(), &params)?;
        let ct = pk.try_encrypt(&pt, &mut rng)?;
        let mut ct_squared = &ct.clone() * &ct;
        
        // Relinearize with original key
        let mut ct_squared_original = ct_squared.clone();
        relin_key.relinearizes(&mut ct_squared_original)?;
        
        // Relinearize with deserialized key
        deserialized_key.relinearizes(&mut ct_squared)?;
        
        // Decrypt and verify both give the same result
        let pt_original = sk.try_decrypt(&ct_squared_original)?;
        let pt_deserialized = sk.try_decrypt(&ct_squared)?;
        
        assert_eq!(pt_original, pt_deserialized);
        
        let result = Vec::<u64>::try_decode(&pt_deserialized, Encoding::poly())?;
        assert_eq!(result[0], 4);
        
        Ok(())
    }

    #[test]
    fn test_multiplication() -> Result<(), Box<dyn Error>> {
        let mut rng = thread_rng();
        let params = BfvParameters::default_arc(6, 8);
        let sk = SecretKey::random(&params, &mut rng);
        let pk = LBFVPublicKey::new(&sk, &mut rng);
        
        // Create relinearization key
        let relin_key = LBFVRelinearizationKey::new(&sk, &pk, None, &mut rng)?;
        
        // Test multiplication with different encodings
        for encoding in [Encoding::poly(), Encoding::simd()] {
            // Encode and encrypt values
            let pt1 = Plaintext::try_encode(&[3u64], encoding.clone(), &params)?;
            let pt2 = Plaintext::try_encode(&[5u64], encoding.clone(), &params)?;
            let ct1 = pk.try_encrypt(&pt1, &mut rng)?;
            let ct2 = pk.try_encrypt(&pt2, &mut rng)?;
            
            // Multiply ciphertexts
            let mut ct_product = &ct1 * &ct2;
            
            // Relinearize
            relin_key.relinearizes(&mut ct_product)?;
            
            // Decrypt and verify
            let pt_result = sk.try_decrypt(&ct_product)?;
            let result = Vec::<u64>::try_decode(&pt_result, encoding.clone())?;
            
            // Check result (3 * 5 = 15)
            assert_eq!(result[0], 15);
        }
        
        Ok(())
    }
}<|MERGE_RESOLUTION|>--- conflicted
+++ resolved
@@ -2,34 +2,26 @@
  * Implementation of the l-BFV relinearization algorithm as described in
  * Robust Multiparty Computation from Threshold Encryption Based on RLWE
  * [1](https://eprint.iacr.org/2024/1285.pdf).
- * 
- * This module contains the relinearization key for the l-BFV scheme, along with the relinearization key 
+ *
+ * This module contains the relinearization key for the l-BFV scheme, along with the relinearization key
  * relinearization algorithm.
  */
 
-<<<<<<< HEAD
 use crate::bfv::traits::TryConvertFrom;
-use crate::bfv::{BfvParameters, Ciphertext, SecretKey, KeySwitchingKey};
+use crate::bfv::{BfvParameters, Ciphertext, KeySwitchingKey, SecretKey};
 use crate::proto::bfv::{
-    KeySwitchingKey as KeySwitchingKeyProto,
-    LbfvRelinearizationKey as LBFVRelinearizationKeyProto
+    KeySwitchingKey as KeySwitchingKeyProto, LbfvRelinearizationKey as LBFVRelinearizationKeyProto,
 };
-=======
-use crate::bfv::keys::key_switching_key::KeySwitchingKey;
-use crate::bfv::{Ciphertext, SecretKey};
 use crate::{Error, Result};
->>>>>>> f4ff839b
 use fhe_math::rq::{
-    switcher::Switcher, traits::TryConvertFrom as TryConvertFromPoly, Poly, Representation, Context
+    switcher::Switcher, traits::TryConvertFrom as TryConvertFromPoly, Context, Poly, Representation,
 };
-use fhe_traits::{
-    DeserializeParametrized, DeserializeWithContext, FheParametrized, Serialize,
-};
+use fhe_traits::{DeserializeParametrized, DeserializeWithContext, FheParametrized, Serialize};
 use itertools::izip;
+use prost::Message;
 use rand::{CryptoRng, Rng, RngCore, SeedableRng};
 use rand_chacha::ChaCha8Rng;
 use std::sync::Arc;
-use crate::{Error, Result};
 
 use super::LBFVPublicKey;
 
@@ -106,12 +98,12 @@
         if ctx_ciphertext.moduli().len() == 1 {
             return Err(Error::DefaultError(
                 "These parameters do not support key switching".to_string(),
-            )); 
+            ));
         }
 
         // Generate random polynomial 'r' from the key distribution
         let r: SecretKey = SecretKey::random(&sk.par, rng);
-        let r_poly = Poly::try_convert_from( 
+        let r_poly = Poly::try_convert_from(
             r.coeffs.as_ref(),
             ctx_ciphertext,
             false,
@@ -161,10 +153,11 @@
         )?;
 
         // Extract b_vec from pk.c[i][0] at the ciphertext level
-        // TODO: we are not switching to the key level here, but since the ciphertext 
+        // TODO: we are not switching to the key level here, but since the ciphertext
         // level defines l (the number of ciphertexts in the public key), this may be fine.
         // We should probably think about this more carefully.
-        let b_vec = pk.extract_b_polynomials(ciphertext_level, key_level, Representation::NttShoup)?;
+        let b_vec =
+            pk.extract_b_polynomials(ciphertext_level, key_level, Representation::NttShoup)?;
 
         Ok(Self {
             ksk_r_to_s,
@@ -173,12 +166,12 @@
         })
     }
 
-    /// Get "l" in "l-BFV" based on members of the [`LBFVRelinearizationKey`] struct, 
+    /// Get "l" in "l-BFV" based on members of the [`LBFVRelinearizationKey`] struct,
     /// which is equal to the number of ciphertexts in the public key.
-    /// 
+    ///
     /// # Returns
     /// * `Ok(usize)` - The number of ciphertexts in the public key
-    /// * `Err` if the number of moduli in the ciphertext context is not equal 
+    /// * `Err` if the number of moduli in the ciphertext context is not equal
     /// to the number of polynomials in `b_vec`, which should be equal to "l".
     pub fn l(&self) -> Result<usize> {
         if self.ksk_r_to_s.par.max_level() + 1 - self.ciphertext_level() != self.b_vec.len() {
@@ -200,13 +193,13 @@
         rng: &mut R,
     ) -> Result<Self> {
         Self::new_leveled(sk, pk, d1_seed, 0, 0, rng)
-    }   
+    }
 
     /// Relinearizes a ciphertext of degree 2 to degree 1 using the l-BFV relinearization algorithm.
-    /// 
-    /// This function implements the relinearization algorithm from [Robust Multiparty Computation from 
+    ///
+    /// This function implements the relinearization algorithm from [Robust Multiparty Computation from
     /// Threshold Encryption Based on RLWE](https://eprint.iacr.org/2024/1285.pdf).
-    /// 
+    ///
     /// Note: Key switching operations are done in the key switching key context, not the ciphertext context.
     /// When necessary, the ciphertext is converted to the key switching key context. Then, it is converted back
     /// to the ciphertext context to perform necessary mathematical operations.
@@ -222,8 +215,7 @@
             Err(Error::DefaultError(
                 "Only supports relinearization of ciphertext with 3 parts".to_string(),
             ))
-        } else if ct.level != self.ciphertext_level()
-        {
+        } else if ct.level != self.ciphertext_level() {
             Err(Error::DefaultError(
                 "Ciphertext has incorrect level".to_string(),
             ))
@@ -269,46 +261,46 @@
     }
 
     /// Get the ciphertext level of the relinearization key.
-    /// 
-    /// # Returns
-    /// * `usize` - The ciphertext level of the relinearization key which is the same 
-    /// as the ciphertext level of the key switching key. 
+    ///
+    /// # Returns
+    /// * `usize` - The ciphertext level of the relinearization key which is the same
+    /// as the ciphertext level of the key switching key.
     pub fn ciphertext_level(&self) -> usize {
         self.ksk_r_to_s.ciphertext_level
     }
 
     /// Get the ciphertext context of the relinearization key.
-    /// 
-    /// # Returns
-    /// * `Arc<Context>` - The ciphertext context of the relinearization key which is the same 
-    /// as the ciphertext context of the key switching key. 
+    ///
+    /// # Returns
+    /// * `Arc<Context>` - The ciphertext context of the relinearization key which is the same
+    /// as the ciphertext context of the key switching key.
     pub fn ciphertext_ctx(&self) -> Arc<Context> {
         self.ksk_r_to_s.ctx_ciphertext.clone()
     }
 
     /// Get the key level of the relinearization key.
-    /// 
-    /// # Returns
-    /// * `usize` - The key level of the relinearization key which is the same 
-    /// as the key level of the key switching key. 
-    pub fn key_level(&self) -> usize {  
+    ///
+    /// # Returns
+    /// * `usize` - The key level of the relinearization key which is the same
+    /// as the key level of the key switching key.
+    pub fn key_level(&self) -> usize {
         self.ksk_r_to_s.ksk_level
     }
 
     /// Get the key context of the relinearization key.
-    /// 
-    /// # Returns
-    /// * `Arc<Context>` - The key context of the relinearization key which is the same 
-    /// as the key context of the key switching key. 
+    ///
+    /// # Returns
+    /// * `Arc<Context>` - The key context of the relinearization key which is the same
+    /// as the key context of the key switching key.
     pub fn key_ctx(&self) -> Arc<Context> {
         self.ksk_r_to_s.ctx_ksk.clone()
     }
 
     /// Get the BFV parameters of the relinearization key.
-    /// 
-    /// # Returns
-    /// * `Arc<BfvParameters>` - The BFV parameters of the relinearization key which is the same 
-    /// as the BFV parameters of the key switching key. 
+    ///
+    /// # Returns
+    /// * `Arc<BfvParameters>` - The BFV parameters of the relinearization key which is the same
+    /// as the BFV parameters of the key switching key.
     pub fn parameters(&self) -> Arc<BfvParameters> {
         self.ksk_r_to_s.par.clone()
     }
@@ -318,8 +310,8 @@
     /// This function takes a polynomial in power basis representation and an array of polynomials in NTT-Shoup representation.
     /// It decomposes the input polynomial into its RNS components and computes the sum of products between each component
     /// and the corresponding polynomial in the array.
-    /// 
-    /// The input polynomial should be in the context of the ciphertext being relinearized and the array of polynomials should be in 
+    ///
+    /// The input polynomial should be in the context of the ciphertext being relinearized and the array of polynomials should be in
     /// the context of the key.
     ///
     /// # Arguments
@@ -405,14 +397,21 @@
 /// * `Ok(LBFVRelinearizationKey)` if conversion succeeds
 /// * `Err` if the protobuf is invalid or conversion fails
 impl TryConvertFrom<&LBFVRelinearizationKeyProto> for LBFVRelinearizationKey {
-    fn try_convert_from(value: &LBFVRelinearizationKeyProto, par: &Arc<BfvParameters>) -> Result<Self> {
+    fn try_convert_from(
+        value: &LBFVRelinearizationKeyProto,
+        par: &Arc<BfvParameters>,
+    ) -> Result<Self> {
         if value.ksk_r_to_s.is_none() || value.ksk_s_to_r.is_none() {
-            return Err(Error::DefaultError("Invalid serialization: missing key switching keys".to_string()));
-        }
-        
-        let ksk_r_to_s = KeySwitchingKey::try_convert_from(value.ksk_r_to_s.as_ref().unwrap(), par)?;
-        let ksk_s_to_r = KeySwitchingKey::try_convert_from(value.ksk_s_to_r.as_ref().unwrap(), par)?;
-        
+            return Err(Error::DefaultError(
+                "Invalid serialization: missing key switching keys".to_string(),
+            ));
+        }
+
+        let ksk_r_to_s =
+            KeySwitchingKey::try_convert_from(value.ksk_r_to_s.as_ref().unwrap(), par)?;
+        let ksk_s_to_r =
+            KeySwitchingKey::try_convert_from(value.ksk_s_to_r.as_ref().unwrap(), par)?;
+
         // Deserialize b_vec
         let key_ctx = ksk_r_to_s.ctx_ksk.clone();
         let mut b_vec = Vec::with_capacity(value.b_vec.len());
@@ -420,7 +419,7 @@
             let poly = Poly::from_bytes(poly_bytes, &key_ctx)?;
             b_vec.push(poly);
         }
-        
+
         Ok(LBFVRelinearizationKey {
             ksk_r_to_s,
             ksk_s_to_r,
@@ -479,35 +478,35 @@
         let params = BfvParameters::default_arc(6, 8);
         let sk = SecretKey::random(&params, &mut rng);
         let pk = LBFVPublicKey::new(&sk, &mut rng);
-        
+
         // Create relinearization key
         let relin_key = LBFVRelinearizationKey::new(&sk, &pk, None, &mut rng)?;
-        
+
         // Serialize and deserialize
         let bytes = relin_key.to_bytes();
         let deserialized_key = LBFVRelinearizationKey::from_bytes(&bytes, &params)?;
-        
+
         // Test that the deserialized key works correctly
         let pt = Plaintext::try_encode(&[2u64], Encoding::poly(), &params)?;
         let ct = pk.try_encrypt(&pt, &mut rng)?;
         let mut ct_squared = &ct.clone() * &ct;
-        
+
         // Relinearize with original key
         let mut ct_squared_original = ct_squared.clone();
         relin_key.relinearizes(&mut ct_squared_original)?;
-        
+
         // Relinearize with deserialized key
         deserialized_key.relinearizes(&mut ct_squared)?;
-        
+
         // Decrypt and verify both give the same result
         let pt_original = sk.try_decrypt(&ct_squared_original)?;
         let pt_deserialized = sk.try_decrypt(&ct_squared)?;
-        
+
         assert_eq!(pt_original, pt_deserialized);
-        
+
         let result = Vec::<u64>::try_decode(&pt_deserialized, Encoding::poly())?;
         assert_eq!(result[0], 4);
-        
+
         Ok(())
     }
 
@@ -517,10 +516,10 @@
         let params = BfvParameters::default_arc(6, 8);
         let sk = SecretKey::random(&params, &mut rng);
         let pk = LBFVPublicKey::new(&sk, &mut rng);
-        
+
         // Create relinearization key
         let relin_key = LBFVRelinearizationKey::new(&sk, &pk, None, &mut rng)?;
-        
+
         // Test multiplication with different encodings
         for encoding in [Encoding::poly(), Encoding::simd()] {
             // Encode and encrypt values
@@ -528,21 +527,21 @@
             let pt2 = Plaintext::try_encode(&[5u64], encoding.clone(), &params)?;
             let ct1 = pk.try_encrypt(&pt1, &mut rng)?;
             let ct2 = pk.try_encrypt(&pt2, &mut rng)?;
-            
+
             // Multiply ciphertexts
             let mut ct_product = &ct1 * &ct2;
-            
+
             // Relinearize
             relin_key.relinearizes(&mut ct_product)?;
-            
+
             // Decrypt and verify
             let pt_result = sk.try_decrypt(&ct_product)?;
             let result = Vec::<u64>::try_decode(&pt_result, encoding.clone())?;
-            
+
             // Check result (3 * 5 = 15)
             assert_eq!(result[0], 15);
         }
-        
+
         Ok(())
     }
 }