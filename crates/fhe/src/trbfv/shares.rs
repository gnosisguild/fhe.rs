--- conflicted
+++ resolved
@@ -15,13 +15,9 @@
 use ndarray::Array2;
 use num_bigint::BigUint;
 use num_bigint::{BigInt, ToBigInt};
-<<<<<<< HEAD
 use num_traits::ToPrimitive;
-=======
-use num_traits::{Signed, ToPrimitive};
 use rand::{CryptoRng, Rng, RngCore, SeedableRng};
 use rand_chacha::ChaCha20Rng;
->>>>>>> 698aa225
 use rayon::prelude::*;
 use std::sync::Arc;
 use zeroize::Zeroizing;
@@ -101,7 +97,7 @@
     /// at level 0 using the BFV context.
     pub fn bigints_to_poly(&self, bigints: &[BigInt]) -> Result<Zeroizing<Poly>, Error> {
         use fhe_math::rq::Poly;
-        Poly::from_bigints(bigints, &self.params.ctx[0]).map_err(|e| Error::MathError(e))
+        Poly::from_bigints(bigints, &self.params.ctx[0]).map_err(Error::MathError)
     }
 
     /// Generate Shamir Secret Shares for polynomial coefficients from a pre-converted Poly.
