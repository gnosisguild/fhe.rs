--- conflicted
+++ resolved
@@ -61,109 +61,6 @@
         let e1 = Poly::small(ctx, Representation::Ntt, self.par.variance, rng)?;
 
         // error2_variance for e2 (supports both standard and threshold BFV)
-        let e2 = Poly::error_2(ctx, Representation::Ntt, &self.par.error2_variance, rng)?;
-
-        let m = Zeroizing::new(pt.to_poly());
-        let mut c0 = &u * &ct.c[0];
-        c0 += &e1;
-        c0 += &m;
-        let mut c1 = &u * &ct.c[1];
-        c1 += &e2;
-
-        // It is now safe to enable variable time computations.
-        unsafe {
-            c0.allow_variable_time_computations();
-            c1.allow_variable_time_computations()
-        }
-
-        let ciphertext = Ciphertext {
-            par: self.par.clone(),
-            seed: None,
-            c: vec![c0, c1],
-            level: ct.level,
-        };
-
-        Ok((ciphertext, u, e1, e2))
-    }
-
-    /// Encrypt a plaintext with threshold BFV using the configured error2_variance
-    pub fn try_encrypt_trbfv<R: RngCore + CryptoRng>(
-        &self,
-        pt: &Plaintext,
-        rng: &mut R,
-    ) -> Result<Ciphertext> {
-        let mut ct = self.c.clone();
-        while ct.level != pt.level {
-            ct.mod_switch_to_next_level()?;
-        }
-
-        let ctx = self.par.ctx_at_level(ct.level)?;
-
-        // Standard variance for u and e1
-        let u = Zeroizing::new(Poly::small(
-            ctx,
-            Representation::Ntt,
-            self.par.variance,
-            rng,
-        )?);
-
-        // Standard variance for e1
-        let e1 = Zeroizing::new(Poly::small(
-            ctx,
-            Representation::Ntt,
-            self.par.variance,
-            rng,
-        )?);
-
-        // error2_variance for e2 in threshold BFV
-        let e2 = Zeroizing::new(Poly::error_2(
-            ctx,
-            Representation::Ntt,
-            &self.par.error2_variance,
-            rng,
-        )?);
-
-        let m = Zeroizing::new(pt.to_poly());
-        let mut c0 = u.as_ref() * &ct.c[0];
-        c0 += &e1;
-        c0 += &m;
-        let mut c1 = u.as_ref() * &ct.c[1];
-        c1 += &e2;
-
-        // It is now safe to enable variable time computations.
-        unsafe {
-            c0.allow_variable_time_computations();
-            c1.allow_variable_time_computations()
-        }
-
-        Ok(Ciphertext {
-            par: self.par.clone(),
-            seed: None,
-            c: vec![c0, c1],
-            level: ct.level,
-        })
-    }
-
-    /// Extended threshold BFV encryption that returns noise polynomials
-    pub fn try_encrypt_trbfv_extended<R: RngCore + CryptoRng>(
-        &self,
-        pt: &Plaintext,
-        rng: &mut R,
-    ) -> Result<(Ciphertext, Poly, Poly, Poly)> {
-        let mut ct = self.c.clone();
-        while ct.level != pt.level {
-            ct.mod_switch_to_next_level()?;
-        }
-
-        let ctx = self.par.ctx_at_level(ct.level)?;
-
-        // Standard variance for u
-        let u = Poly::small(ctx, Representation::Ntt, self.par.variance, rng)?;
-
-        // Standard variance for e1
-        let e1 = Poly::small(ctx, Representation::Ntt, self.par.variance, rng)?;
-
-        // error2_variance for e2 in threshold BFV
         let e2 = Poly::error_2(ctx, Representation::Ntt, &self.par.error2_variance, rng)?;
 
         let m = Zeroizing::new(pt.to_poly());
@@ -277,11 +174,8 @@
             self.par.variance,
             rng,
         )?);
-<<<<<<< HEAD
 
         // error2_variance for e2 (supports both standard and threshold BFV)
-=======
->>>>>>> eda98cc3
         let e2 = Zeroizing::new(Poly::error_2(
             ctx,
             Representation::Ntt,
@@ -432,11 +326,7 @@
     }
 
     #[test]
-<<<<<<< HEAD
     fn encrypt_decrypt_default_variance() -> Result<(), Box<dyn Error>> {
-=======
-    fn trbfv_encrypt_decrypt() -> Result<(), Box<dyn Error>> {
->>>>>>> eda98cc3
         let mut rng = thread_rng();
         let params = BfvParameters::default_arc(1, 8);
         let sk = SecretKey::random(&params, &mut rng);
@@ -449,7 +339,6 @@
         )?;
 
         // Test with default error2_variance (should be same as variance)
-<<<<<<< HEAD
         let ct = pk.try_encrypt(&pt, &mut rng)?;
         let pt2 = sk.try_decrypt(&ct)?;
 
@@ -462,21 +351,11 @@
             params.get_error2_variance(),
             &BigUint::from(params.variance())
         );
-=======
-        let ct = pk.try_encrypt_trbfv(&pt, &mut rng)?;
-        let pt2 = sk.try_decrypt(&ct)?;
-
-        println!("TRBFV Noise (default): {}", unsafe {
-            sk.measure_noise(&ct)?
-        });
-        assert_eq!(pt2, pt);
->>>>>>> eda98cc3
-
-        Ok(())
-    }
-
-    #[test]
-<<<<<<< HEAD
+
+        Ok(())
+    }
+
+    #[test]
     fn encrypt_decrypt_custom_error2_variance() -> Result<(), Box<dyn Error>> {
         let mut rng = thread_rng();
 
@@ -489,11 +368,6 @@
             .set_error2_variance_usize(15)
             .build_arc()?;
 
-=======
-    fn trbfv_encrypt_custom_variance() -> Result<(), Box<dyn Error>> {
-        let mut rng = thread_rng();
-        let params = BfvParameters::default_arc(1, 8);
->>>>>>> eda98cc3
         let sk = SecretKey::random(&params, &mut rng);
         let pk = PublicKey::new(&sk, &mut rng);
 
@@ -503,7 +377,6 @@
             &params,
         )?;
 
-<<<<<<< HEAD
         // This should use the configured error2_variance (15)
         let ct = pk.try_encrypt(&pt, &mut rng)?;
         let pt2 = sk.try_decrypt(&ct)?;
@@ -514,26 +387,12 @@
         assert_eq!(pt2, pt);
         assert_eq!(params.get_error2_variance(), &BigUint::from(15u32));
         assert_eq!(params.variance(), 10); // Original variance unchanged
-=======
-        // Test with default error2_variance (should be same as variance)
-        let ct = pk.try_encrypt_trbfv(&pt, &mut rng)?;
-        let pt2 = sk.try_decrypt(&ct)?;
-
-        println!("TRBFV Noise (custom): {}", unsafe {
-            sk.measure_noise(&ct)?
-        });
-        assert_eq!(pt2, pt);
->>>>>>> eda98cc3
-
-        Ok(())
-    }
-
-    #[test]
-<<<<<<< HEAD
+
+        Ok(())
+    }
+
+    #[test]
     fn extended_encrypt_returns_noise_polynomials() -> Result<(), Box<dyn Error>> {
-=======
-    fn trbfv_extended_encrypt() -> Result<(), Box<dyn Error>> {
->>>>>>> eda98cc3
         let mut rng = thread_rng();
         let params = BfvParameters::default_arc(1, 8);
         let sk = SecretKey::random(&params, &mut rng);
@@ -545,44 +404,27 @@
             &params,
         )?;
 
-<<<<<<< HEAD
         let (ct, _u, _e1, _e2) = pk.try_encrypt_extended(&pt, &mut rng)?;
         let pt2 = sk.try_decrypt(&ct)?;
 
         println!("Extended encryption - noise polynomials returned successfully");
-=======
-        let (ct, _u, _e1, _e2) = pk.try_encrypt_trbfv_extended(&pt, &mut rng)?;
-        let pt2 = sk.try_decrypt(&ct)?;
-
-        println!("TRBFV Extended - Noise polynomials returned");
->>>>>>> eda98cc3
         assert_eq!(pt2, pt);
 
         Ok(())
     }
 
     #[test]
-<<<<<<< HEAD
     fn threshold_bfv_with_large_error2_variance() -> Result<(), Box<dyn Error>> {
         let mut rng = thread_rng();
 
         // Test with error2_variance >= 16 to trigger uniform distribution
-=======
-    fn trbfv_with_configured_error2_variance() -> Result<(), Box<dyn Error>> {
-        let mut rng = thread_rng();
-
-        // Test with custom error2_variance using builder pattern (follows original pattern)
->>>>>>> eda98cc3
         let params = BfvParametersBuilder::new()
             .set_degree(8)
             .set_plaintext_modulus(1153)
             .set_moduli_sizes(&[62usize; 1])
+            .set_moduli_sizes(&[62usize; 1])
             .set_variance(10)
-<<<<<<< HEAD
             .set_error2_variance_usize(20) // >= 16, will use uniform distribution
-=======
-            .set_error2_variance(BigUint::from(15u64))
->>>>>>> eda98cc3
             .build_arc()?;
 
         let sk = SecretKey::random(&params, &mut rng);
@@ -594,7 +436,6 @@
             &params,
         )?;
 
-<<<<<<< HEAD
         // This should use uniform distribution for e2
         let ct = pk.try_encrypt(&pt, &mut rng)?;
         let pt2 = sk.try_decrypt(&ct)?;
@@ -662,18 +503,6 @@
 
             assert_eq!(pt2, pt);
         }
-=======
-        // This should use the configured error2_variance (15)
-        let ct = pk.try_encrypt_trbfv(&pt, &mut rng)?;
-        let pt2 = sk.try_decrypt(&ct)?;
-
-        println!("TRBFV with configured error2_variance: {}", unsafe {
-            sk.measure_noise(&ct)?
-        });
-        assert_eq!(pt2, pt);
-        assert_eq!(*params.get_error2_variance(), BigUint::from(15u64));
-        assert_eq!(params.variance(), 10); // Original variance unchanged
->>>>>>> eda98cc3
 
         Ok(())
     }
